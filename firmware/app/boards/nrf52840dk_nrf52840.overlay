/ {
    /* Servo motor for eraser control - P0.13 PWM */
    servo_eraser: servo_eraser {
        status = "okay";
        compatible = "doodle_servo";
        pwms = <&pwm0 0 20000000 0>; /* 20ms period, normal polarity - P0.13 */
        label = "SERVO_ERASER";
    };

    /* Servo motor for marker control - P0.03 PWM */
    servo_marker: servo_marker {
        status = "okay";
        compatible = "doodle_servo";
        pwms = <&pwm0 1 20000000 0>; /* 20ms period, normal polarity - P0.03 */
        label = "SERVO_MARKER";
    };

    /* Left stepper motor via A4988 driver */
    stepper_left: stepper_left {
        status = "okay";
        compatible = "doodle,a4988-stepper";
        micro-step-res = <16>;
<<<<<<< HEAD
        pwms = <&pwm0 2 20000 0>;                      /* PWM for step pulses - P0.02 */
=======
        pwms = <&pwm0 2 20000 0>;                      /* 20ms period, channel 2, P0.02 - Step pulses via PWM */
>>>>>>> 7aae2735
        dir-gpios = <&gpio0 3 GPIO_ACTIVE_HIGH>;       /* P0.03 - Direction control */
        en-gpios = <&gpio0 4 GPIO_ACTIVE_LOW>;         /* P0.04 - Enable/disable */
        label = "LEFT_STEPPER";
    };

    /* Right stepper motor via A4988 driver */
    stepper_right: stepper_right {
        status = "okay";
        compatible = "doodle,a4988-stepper";
        micro-step-res = <16>;
        pwms = <&pwm0 5 20000 0>;                      /* PWM for step pulses - P0.05 */
        dir-gpios = <&gpio0 6 GPIO_ACTIVE_HIGH>;       /* P0.06 - Direction control */
        en-gpios = <&gpio0 7 GPIO_ACTIVE_LOW>;         /* P0.07 - Enable/disable */
        label = "RIGHT_STEPPER";
    };

    /* GPIO LED configuration */
    leds {
        compatible = "gpio-leds";
        led1: led_1 {
            gpios = <&gpio0 14 GPIO_ACTIVE_HIGH>; /* P0.14 - LED2 on nRF52840 DK */
            label = "STATUS_LED";
        };
    };

    /* GPIO Buzzer configuration */
    buzzer: buzzer {
        compatible = "gpio-buzzer";
        gpios = <&gpio0 15 GPIO_ACTIVE_HIGH>; /* P0.15 - GPIO15 for buzzer */
        label = "BUZZER";
    };

    /* PWM Buzzer with volume control - separate from GPIO buzzer */
    pwm_buzzer: pwm_buzzer {
        compatible = "pwm-buzzer";
        pwms = <&pwm0 3 2500000 0>; /* P0.15 - 400Hz, Channel 3, normal polarity */
        label = "PWM_BUZZER";
    };

    /* Latency measurement feedback pins - jumper wire connections */
    latency_feedback {
        compatible = "gpio-keys";
        
        led_feedback: led_feedback {
            gpios = <&gpio0 8 GPIO_ACTIVE_HIGH>;  /* P0.08 - LED feedback */
            label = "LED_FEEDBACK";
        };
        
        buzzer_feedback: buzzer_feedback {
            gpios = <&gpio0 9 GPIO_ACTIVE_HIGH>;  /* P0.09 - Buzzer feedback */
            label = "BUZZER_FEEDBACK";
        };
        
        servo_eraser_feedback: servo_eraser_feedback {
            gpios = <&gpio0 10 GPIO_ACTIVE_HIGH>;  /* P0.10 - Servo eraser feedback */
            label = "SERVO_ERASER_FEEDBACK";
        };
        
        servo_marker_feedback: servo_marker_feedback {
            gpios = <&gpio0 11 GPIO_ACTIVE_HIGH>;  /* P0.11 - Servo marker feedback */
            label = "SERVO_MARKER_FEEDBACK";
        };
    };

    aliases {
        stepper-left = &stepper_left;
        stepper-right = &stepper_right;
        servo-eraser = &servo_eraser;
        servo-marker = &servo_marker;
        servoe = &servo_eraser;  /* servo eraser */
        servom = &servo_marker;  /* servo marker */
        led0 = &led1;
        buzzer0 = &buzzer;
        pwm-buzzer0 = &pwm_buzzer;
        /* Latency measurement aliases */
        led-feedback = &led_feedback;
        buzzer-feedback = &buzzer_feedback;
        servo-eraser-feedback = &servo_eraser_feedback;
        servo-marker-feedback = &servo_marker_feedback;
    };
};

&pwm0 {
    status = "okay";
    pinctrl-0 = <&pwm0_default>;
    pinctrl-1 = <&pwm0_sleep>;
    pinctrl-names = "default", "sleep";
    #pwm-cells = <3>;
};

&pinctrl {
    pwm0_default: pwm0_default {
        group1 {
            psels = <NRF_PSEL(PWM_OUT0, 0, 13)>,  /* P0.13 - Servo Eraser PWM */
                    <NRF_PSEL(PWM_OUT1, 0, 3)>,   /* P0.03 - Servo Marker PWM */
                    <NRF_PSEL(PWM_OUT2, 0, 2)>,   /* P0.02 - Stepper PWM */
                    <NRF_PSEL(PWM_OUT3, 0, 15)>;  /* P0.15 - Buzzer PWM */
        };
    };

    pwm0_sleep: pwm0_sleep {
        group1 {
            psels = <NRF_PSEL(PWM_OUT0, 0, 13)>,  /* P0.13 - Servo Eraser PWM */
                    <NRF_PSEL(PWM_OUT1, 0, 3)>,   /* P0.03 - Servo Marker PWM */
                    <NRF_PSEL(PWM_OUT2, 0, 2)>,   /* P0.02 - Stepper PWM */
                    <NRF_PSEL(PWM_OUT3, 0, 15)>;  /* P0.15 - Buzzer PWM */
            low-power-enable;
        };
    };
};<|MERGE_RESOLUTION|>--- conflicted
+++ resolved
@@ -20,11 +20,7 @@
         status = "okay";
         compatible = "doodle,a4988-stepper";
         micro-step-res = <16>;
-<<<<<<< HEAD
         pwms = <&pwm0 2 20000 0>;                      /* PWM for step pulses - P0.02 */
-=======
-        pwms = <&pwm0 2 20000 0>;                      /* 20ms period, channel 2, P0.02 - Step pulses via PWM */
->>>>>>> 7aae2735
         dir-gpios = <&gpio0 3 GPIO_ACTIVE_HIGH>;       /* P0.03 - Direction control */
         en-gpios = <&gpio0 4 GPIO_ACTIVE_LOW>;         /* P0.04 - Enable/disable */
         label = "LEFT_STEPPER";
