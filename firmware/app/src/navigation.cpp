--- conflicted
+++ resolved
@@ -14,14 +14,11 @@
 Stepper MotionPlanner::stepper_left_(STEPPER_LEFT);
 Stepper MotionPlanner::stepper_right_(STEPPER_RIGHT);
 
-<<<<<<< HEAD
-=======
 // Track which packet IDs have been acknowledged
 static uint8_t last_acked_packet_id = 255;  // Initialize to invalid packet ID
 static uint8_t current_packet_id = 0;       // Track the currently processing packet ID
 
 // Work queue for motor control (to avoid ISR context issues)
->>>>>>> ff0ac256
 static void motor_control_work_handler(struct k_work *work);
 K_WORK_DEFINE(motor_control_work, motor_control_work_handler);
 
@@ -89,20 +86,15 @@
 
     // rate limiting subsequent steps to prevent high velocity movement
     do {
-<<<<<<< HEAD
         float current_v_left, current_v_right;
         
+        step_command.packet_id = current_instruction_.packet_id;
         if (fabsf(v_left) > MAX_LINEAR_VELOCITY) {
             if (v_left > 0) {
                 v_left -= MAX_LINEAR_VELOCITY;
+                step_command.left_velocity = (int16_t)STEPPER_MAX_VELOCITY;
                 current_v_left = MAX_LINEAR_VELOCITY;
-=======
-        step_command.packet_id = current_instruction_.packet_id;
-        if (fabs(left_vel) > STEPPER_MAX_VELOCITY) {
-            if (left_vel > 0) {
-                left_vel -= STEPPER_MAX_VELOCITY;
-                step_command.left_velocity = (int16_t)STEPPER_MAX_VELOCITY;
->>>>>>> ff0ac256
+
             } else {
                 v_left += MAX_LINEAR_VELOCITY;
                 current_v_left = -MAX_LINEAR_VELOCITY;
