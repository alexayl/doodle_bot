#pragma once

#include <stddef.h>
#include <stdint.h>
#include <zephyr/bluetooth/bluetooth.h>
#include <zephyr/bluetooth/conn.h>
#include <zephyr/bluetooth/services/nus.h>
#include <zephyr/sys/printk.h>
#include <zephyr/kernel.h>
#include "config.h"

// Function pointer type for receive handler
typedef void (*ReceiveHandler)(const void* data, uint16_t len, k_msgq *q);

class BleService {
public:
	/**
	 * @brief Constructor
	 * @param nav_queue Message queue for navigation instructions.
	 * @param handler Function pointer to handle received data.
	 */
	BleService(k_msgq* nav_queue, ReceiveHandler handler) 
		: navigationQueue(nav_queue), receiveHandler(handler) {
		k_mutex_init(&send_mutex);
	}

	/**
	 * @brief Initializes the NUS server and BLE service.
	 */
	void init();

	/**
	 * @brief Sends data over the BLE connection (tx characteristic)
	 * @param data Pointer to the data to send.
	 * @param len Length of the data to send.
	 */
    void send(const char *data, size_t len);

	/**
	 * @brief Queue an ACK to be sent with rate limiting.
	 * 
	 * ACKs are queued and sent with delays to prevent overwhelming
	 * the receiver's single-threaded ACK handler.
	 * 
	 * @param packet_id The packet ID to acknowledge.
	 */
	void queueAck(uint8_t packet_id); 
	
	/**
	 * @brief Called when new message received (rx characteristic) and maps it
	 * to the receive handler.
	 * 
	 * @param data Pointer to the received data.
	 * @param len Length of the received data.
	 */
    void receive(const void *data, uint16_t len);

	/**
	 * @brief Starts BLE advertising to allow new connections.
	 */
	void startAdvertising();

    // Static callbacks for connection events (public for BT_CONN_CB_DEFINE macro)
    static void connected(struct bt_conn *conn, uint8_t err);
    static void disconnected(struct bt_conn *conn, uint8_t reason);
    static BleService* instance;

<<<<<<< HEAD
	/**
	 * @brief Initialize the ACK work queue (call once at startup).
	 */
	static void initAckQueue();

=======
>>>>>>> a40a6307
private:
	// Instance members for handling message I/O
	k_msgq* navigationQueue;		///< Message queue for passing navigation instructions
	ReceiveHandler receiveHandler;	///< Custom handler function to process received BLE data
	
	// Mutex to protect BLE send operations from race conditions
	struct k_mutex send_mutex;

	// Static members for BLE service
    static constexpr const char* DEVICE_NAME = "BOO";
    static constexpr size_t DEVICE_NAME_LEN = sizeof(DEVICE_NAME) - 1;

    static const struct bt_data ad[];
    static const struct bt_data sd[];
    static struct bt_nus_cb nus_listener;

    // Static callbacks for NUS service
    static void notif_enabled(bool enabled, void *ctx);
    static void received(struct bt_conn *conn, const void *data, uint16_t len, void *ctx);
};


/**
 * @brief Tracks packet IDs and queues ACKs when packets complete.
 */
class PacketAckTracker {
public:
    PacketAckTracker() : last_id_(0), has_prev_(false), acked_(true) {}

    /** Called when command arrives. ACKs previous packet if ID changed. */
    void onCommand(uint8_t packet_id);

    /** Called on timeout. Flushes last packet ACK if pending. */
    void onTimeout();

private:
    uint8_t last_id_;
    bool has_prev_;
    bool acked_;
};<|MERGE_RESOLUTION|>--- conflicted
+++ resolved
@@ -3,6 +3,7 @@
 #include <stddef.h>
 #include <stdint.h>
 #include <zephyr/bluetooth/bluetooth.h>
+#include <zephyr/bluetooth/conn.h>
 #include <zephyr/bluetooth/conn.h>
 #include <zephyr/bluetooth/services/nus.h>
 #include <zephyr/sys/printk.h>
@@ -65,14 +66,21 @@
     static void disconnected(struct bt_conn *conn, uint8_t reason);
     static BleService* instance;
 
-<<<<<<< HEAD
+	/**
+	 * @brief Starts BLE advertising to allow new connections.
+	 */
+	void startAdvertising();
+
+    // Static callbacks for connection events (public for BT_CONN_CB_DEFINE macro)
+    static void connected(struct bt_conn *conn, uint8_t err);
+    static void disconnected(struct bt_conn *conn, uint8_t reason);
+    static BleService* instance;
+
 	/**
 	 * @brief Initialize the ACK work queue (call once at startup).
 	 */
 	static void initAckQueue();
 
-=======
->>>>>>> a40a6307
 private:
 	// Instance members for handling message I/O
 	k_msgq* navigationQueue;		///< Message queue for passing navigation instructions
@@ -88,6 +96,8 @@
     static const struct bt_data ad[];
     static const struct bt_data sd[];
     static struct bt_nus_cb nus_listener;
+
+    // Static callbacks for NUS service
 
     // Static callbacks for NUS service
     static void notif_enabled(bool enabled, void *ctx);
